--- conflicted
+++ resolved
@@ -2,12 +2,11 @@
 
 This file provides guidance to Claude Code (claude.ai/code) when working with code in this repository.
 
-<<<<<<< HEAD
+## Container-Use Instructions
+
 ALWAYS use ONLY Environments for ANY and ALL file, code, or shell operations—NO EXCEPTIONS—even for simple or generic requests.
 
 DO NOT install or use the git cli with the environment_run_cmd tool. All environment tools will handle git operations for you. Changing ".git" yourself will compromise the integrity of your environment.
-
-When you use subagents to help you with task, you need to 
 
 You MUST inform the user how to view your work using `container-use log <env_id>` AND `container-use checkout <env_id>`. Failure to do this will make your work inaccessible to others.
 
@@ -21,10 +20,7 @@
 2. **CRITICAL**: Store the returned environment ID and source path
 3. Use these values for ALL subsequent operations and sub-agent instructions
 
-## Our relationship
-=======
 ## Repository Overview
->>>>>>> 4dac38c5
 
 This is LaBoeuf's personal Claude Code configuration repository containing custom commands, hooks, and the Claude Analytics Dashboard project. The repository manages Claude Code's behavior through deterministic hooks and provides analytics visualization for Claude Code usage patterns.
 
